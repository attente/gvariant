/*
 * Copyright © 2007, 2008 Ryan Lortie
 *
 * This program is free software: you can redistribute it and/or modify
 * it under the terms of version 3 of the GNU General Public License as
 * published by the Free Software Foundation.
 *
 * See the included COPYING file for more information.
 */

#include "gvariant-private.h"

<<<<<<< HEAD



/**
 * g_variant_new:
 * @format_string: a #GVariant format string
 * @...: arguments, as per @format_string
 * @returns: a new floating #GVariant instance
 *
 * Creates a new #GVariant instance.
 *
 * Think of this function as an analogue to g_strdup_printf().
 *
 * The type of the created instance and the arguments that are
 * expected by this function are determined by @format_string.  In the
 * most simple case, @format_string is exactly equal to a concrete
 * #GVariantType type string and the result is of that type.  All
 * exceptions to this case are explicitly mentioned below.
 *
 * The arguments that this function collects are determined by
 * scanning @format_string from start to end.  Brackets do not impact
 * the collection of arguments.  Each other character that is
 * encountered will result in an argument being collected.
 *
 * Arguments for the base types are expected as follows:
 * <variablelist>
 *   <varlistentry>
 *     <term>b</term>
 *     <listitem>a #gboolean is collected</listitem>
 *   </varlistentry>
 *   <varlistentry>
 *     <term>y</term>
 *     <listitem>a #guchar is collected</listitem>
 *   </varlistentry>
 *   <varlistentry>
 *     <term>n</term>
 *     <listitem>a #gint16 is collected</listitem>
 *   </varlistentry>
 *   <varlistentry>
 *     <term>q</term>
 *     <listitem>a #guint16 is collected</listitem>
 *   </varlistentry>
 *   <varlistentry>
 *     <term>i</term>
 *     <listitem>a #gint32 is collected</listitem>
 *   </varlistentry>
 *   <varlistentry>
 *     <term>u</term>
 *     <listitem>a #guint32 is collected</listitem>
 *   </varlistentry>
 *   <varlistentry>
 *     <term>x</term>
 *     <listitem>a #gint64 is collected</listitem>
 *   </varlistentry>
 *   <varlistentry>
 *     <term>t</term>
 *     <listitem>a #guint64 is collected</listitem>
 *   </varlistentry>
 *   <varlistentry>
 *     <term>d</term>
 *     <listitem>a #gdouble is collected</listitem>
 *   </varlistentry>
 *   <varlistentry>
 *     <term>s</term>
 *     <listitem>a non-%NULL (const #gchar *) is collected</listitem>
 *   </varlistentry>
 *   <varlistentry>
 *     <term>o</term>
 *     <listitem>
 *       a non-%NULL (const #gchar *) is collected.  it must be a
 *       valid DBus object path.
 *     </listitem>
 *   </varlistentry>
 *   <varlistentry>
 *     <term>g</term>
 *     <listitem>
 *       a non-%NULL (const #gchar *) is collected.  it must be a
 *       valid DBus type signature string.
 *     </listitem>
 *   </varlistentry>
 * </variablelist>
 *
 * If a 'v' character is encountered in @format_string then a
 * (#GVariant *) is collected which must be non-%NULL and must point
 * to a valid #GVariant instance.
 *
 * If an array type is encountered in @format_string, a
 * #GVariantBuilder is collected and has g_variant_builder_end()
 * called on it.  The type of the array has no impact on argument
 * collection but is checked against the type of the array and can be
 * used to infer the type of an empty array.
 *
 * If a maybe type is encountered in @format_string, then the expected
 * arguments vary depending on the type.
 *
 * <variablelist>
 *   <varlistentry>
 *     <term>ms</term>
 *     <listitem>
 *       a possibly-%NULL (const #gchar *) is collected
 *     </listitem>
 *   </varlistentry>
 *   <varlistentry>
 *     <term>mo</term>
 *     <listitem>as per previous</listitem>
 *   </varlistentry>
 *   <varlistentry>
 *     <term>mg</term>
 *     <listitem>as per previous</listitem>
 *   </varlistentry>
 *   <varlistentry>
 *     <term>mv</term>
 *     <listitem>
 *       a possibly-%NULL (#GVariant *) is collected
 *     </listitem>
 *   </varlistentry>
 *   <varlistentry>
 *     <term>m*</term>
 *     <listitem>as per previous</listitem>
 *   </varlistentry>
 *   <varlistentry>
 *     <term>others...</term>
 *     <listitem>
 *       a #gboolean is collected.  If the collected value is %FALSE
 *       then the maybe is Nothing and the arguments corresponding to
 *       the element type of the maybe are not collected.  If %TRUE,
 *       then the arguments are collected as if there were no 'm'.
 *     </listitem>
 *   </varlistentry>
 * </variablelist>
 *
 * If a '*' character is encountered in @format_string then a
 * (#GVariant *) is collected which must be non-%NULL and must point
 * to a valid #GVariant instance.  This #GVariant is inserted directly
 * at the given position.
 *
 * Please note that the syntax of the format string is very likely to
 * be extended in the future.
 **/





static void
g_variant_valist_free (GVariant     *value,
                       gboolean      free,
                       const gchar **format_string,
                       va_list      *app)
=======
#include <glib/gtestutils.h>
#include <glib/gmessages.h>
#include <string.h>

gboolean
g_variant_format_string_scan (const gchar **format_string)
>>>>>>> 307f1908
{
  switch (*(*format_string)++)
  {
    case '\0':
      return FALSE;

    case '(':
      while (**format_string != ')')
        if (!g_variant_format_string_scan (format_string))
          return FALSE;

      (*format_string)++; /* ')' */

      return TRUE;

    case '{':
      if (**format_string == '\0')
        return FALSE;

      if (!strchr ("bynqiuxtdsog", *(*format_string)++))         /* key */
        return FALSE;

      if (!g_variant_format_string_scan (format_string))    /* value */
        return FALSE;

      if (*(*format_string)++ != '}')
        return FALSE;

      return TRUE;

    case 'm':
      return g_variant_format_string_scan (format_string);

    case 'a':
    case '@':
      return g_variant_type_string_scan (format_string, NULL);

    case '&':
      {
        const GVariantType *type;

        type = (const GVariantType *) *format_string;
        if (!g_variant_type_string_scan (format_string, NULL))
          return FALSE;

        if (!g_variant_type_is_fixed_size (type))
          return FALSE;
      }

    case 'b': case 'y': case 'n': case 'q': case 'i': case 'u':
    case 'x': case 't': case 'd': case 's': case 'o': case 'g':
    case 'v': case '*':
      return TRUE;

    default:
      return FALSE;
  }
}

static gboolean
g_variant_format_string_is_valid (const gchar *format_string)
{
  return g_variant_format_string_scan (&format_string) &&
         *format_string == '\0';
}

static GVariantType *
g_variant_format_string_get_type (const gchar **format_string)
{
  const gchar *src;
  gchar *dest;
  gchar *new;

  src = *format_string;
  if G_UNLIKELY (!g_variant_format_string_scan (format_string))
    g_error ("format string is invalid");

  dest = new = g_malloc (*format_string - src + 1);
  while (src != *format_string)
    {
      if (*src != '@' && *src != '&')
        *dest++ = *src;
      src++;
    }
  *dest = '\0';

  return (GVariantType *) G_VARIANT_TYPE (new);
}

static GVariant *
g_variant_valist_new (const gchar **format_string,
                      va_list      *app)
{
  switch (**format_string)
  {
    case 'b':
      (*format_string)++;
      return g_variant_new_boolean (va_arg (*app, gboolean));

    case 'y':
      (*format_string)++;
      return g_variant_new_byte (va_arg (*app, guint));

    case 'n':
      (*format_string)++;
      return g_variant_new_int16 (va_arg (*app, gint));

    case 'q':
      (*format_string)++;
      return g_variant_new_uint16 (va_arg (*app, guint));

    case 'i':
      (*format_string)++;
      return g_variant_new_int32 (va_arg (*app, gint));

    case 'u':
      (*format_string)++;
      return g_variant_new_uint32 (va_arg (*app, guint));

    case 'x':
      (*format_string)++;
      return g_variant_new_int64 (va_arg (*app, gint64));

    case 't':
      (*format_string)++;
      return g_variant_new_uint64 (va_arg (*app, guint64));

    case 'd':
      (*format_string)++;
      return g_variant_new_double (va_arg (*app, gdouble));

    case 's':
      (*format_string)++;
      return g_variant_new_string (va_arg (*app, const gchar *));

    case 'o':
      (*format_string)++;
      return g_variant_new_object_path (va_arg (*app, const gchar *));

    case 'g':
      (*format_string)++;
      return g_variant_new_signature (va_arg (*app, const gchar *));

    case 'v':
      (*format_string)++;
      return g_variant_new_variant (va_arg (*app, GVariant *));

    case '*':
      (*format_string)++;
      return va_arg (*app, GVariant *);

    case 'a':
      {
        GVariantBuilder *builder;
        const GVariantType *type;
        GVariant *value;

        type = (const GVariantType *) *format_string;
        if G_UNLIKELY (!g_variant_type_string_scan (format_string, NULL))
          g_error ("array type in format string is not valid");

        builder = va_arg (*app, GVariantBuilder *);
        value = g_variant_builder_end (builder, type);

        return value;
      }

    case 'm':
      {
        GVariantBuilder *builder;
        const gchar *string;
        GVariantType *type;
        GVariant *value;

        type = g_variant_format_string_get_type (format_string);
        builder = g_variant_builder_new (G_VARIANT_TYPE_CLASS_MAYBE, type);
        g_variant_type_free (type);

        switch (*((*format_string) + 1))
        {
          case 's':
            if ((string = va_arg (*app, const gchar *)))
              g_variant_builder_add_value (builder,
                                           g_variant_new_string (string));
            *format_string += 2;
            break;

          case 'o':
            if ((string = va_arg (*app, const gchar *)))
              g_variant_builder_add_value (builder,
                                           g_variant_new_object_path (string));
            *format_string += 2;
            break;

          case 'g':
            if ((string = va_arg (*app, const gchar *)))
              g_variant_builder_add_value (builder,
                                           g_variant_new_signature (string));
            *format_string += 2;
            break;

          case '*':
          case '@':
            if ((value = va_arg (*app, GVariant *)))
              g_variant_builder_add_value (builder, value);
            break;

          case 'v':
            if ((value = va_arg (*app, GVariant *)))
              g_variant_builder_add_value (builder, g_variant_new_variant (value));
            break;
            
          default:
            {
              gboolean just;

              just = va_arg (*app, gboolean);

              if (just)
                {
                  value = g_variant_valist_new (format_string, app);
                  g_variant_builder_add_value (builder, value);
                }
            }
        }

        return g_variant_builder_end (builder, NULL);
      }

    case '(':
      {
      }
  }
  g_error ("wtf");
}

GVariant *
g_variant_new (const gchar *format_string,
               ...)
{
  GVariant *value;
  va_list ap;

  va_start (ap, format_string);
  value = g_variant_new_va (&format_string, &ap);
  g_assert (*format_string == '\0');
  va_end (ap);

  return value;
}

GVariant *
g_variant_new_va (const gchar **format_string,
                  va_list      *app)
{
  GVariant *value;

  value = g_variant_valist_new (format_string, app);
  g_variant_flatten (value);

  return value;
}

void
g_variant_get_va (GVariant     *value,
                  const gchar **format_string,
                  va_list      *app)
{
  GVariantType *type;
  const gchar *fmt;

  fmt = *format_string;
  type = g_variant_format_string_get_type (format_string);
  g_assert (g_variant_matches (value, type));
}

static void
g_variant_valist_get (GVariant     *value,
                      const gchar **format_string,
                      va_list      *app)
{
  switch (g_variant_type_get_natural_class (type))
  {
    case G_VARIANT_TYPE_CLASS_BOOLEAN:
      {
        gboolean *ptr;

        ptr = va_arg (*app, gboolean *);

        if (ptr != NULL)
          {
            guint8 byte;

            g_variant_get_small (value, &byte, 1);
            *ptr = byte;
          }

        break;
      }

    case G_VARIANT_TYPE_CLASS_BYTE:
      g_variant_get_small (value, va_arg (*app, guint8 *), 1);
      break;

    case G_VARIANT_TYPE_CLASS_INT16:
    case G_VARIANT_TYPE_CLASS_UINT16:
      g_variant_get_small (value, va_arg (*app, guint16 *), 2);
      break;

    case G_VARIANT_TYPE_CLASS_INT32:
    case G_VARIANT_TYPE_CLASS_UINT32:
      g_variant_get_small (value, va_arg (*app, guint32 *), 4);
      break;

    case G_VARIANT_TYPE_CLASS_INT64:
    case G_VARIANT_TYPE_CLASS_UINT64:
    case G_VARIANT_TYPE_CLASS_DOUBLE:
      g_variant_get_small (value, va_arg (*app, guint32 *), 8);
      break;

    case G_VARIANT_TYPE_CLASS_STRING:
    case G_VARIANT_TYPE_CLASS_OBJECT_PATH:
    case G_VARIANT_TYPE_CLASS_SIGNATURE:
      {
        char **ptr;

        ptr = va_arg (*app, char **);

        if (ptr != NULL)
          *ptr = g_memdup (g_variant_get_data (value),
                           g_variant_get_size (value));

        break;
      }

    case G_VARIANT_TYPE_CLASS_ALL:
      {
        GVariant **ptr;

        ptr = va_arg (*app, GVariant **);

        if (ptr != NULL)
          *ptr = g_variant_ref (value);

        break;
      }

    case G_VARIANT_TYPE_CLASS_VARIANT:
      {
        GVariant **ptr;

        ptr = va_arg (*app, GVariant **);

        if (ptr != NULL)
          *ptr = g_variant_get_child (value, 0);

        break;
      }
    case G_VARIANT_TYPE_CLASS_ARRAY:
      {
        GVariantIter *iter;

        iter = va_arg (*app, GVariantIter *);

        if (iter)
          g_variant_iter_init (iter, value);

        break;
      }

    case G_VARIANT_TYPE_CLASS_STRUCT:
      {
        GSignature itemsig;
        int i;

        i = 0;
        itemsig = g_signature_first (signature);

        while (itemsig != NULL)
        {
          GVariant *item;

          item = g_variant_get_child (value, i++);
          g_variant_valist_get (item, free, itemsig, app);
          g_variant_unref (item);

          itemsig = g_signature_next (itemsig);
        }
        break;
      }

    case G_VARIANT_TYPE_CLASS_DICT_ENTRY:
      {
        GSignature keysig, valsig;
        GVariant *key, *val;

        keysig = g_signature_key (signature);
        key = g_variant_get_child (value, 0);
        g_variant_valist_get (key, free, keysig, app);
        g_variant_unref (key);

        valsig = g_signature_value (signature);
        val = g_variant_get_child (value, 1);
        g_variant_valist_get (val, free, valsig, app);
        g_variant_unref (val);

        break;
      }

    default:
      g_assert_not_reached ();
  }
}

static GVariant *
g_variant_valist_new (GSignature  signature,
                      va_list    *app)
{
  switch (g_signature_type (signature))
  {
    case G_VARIANT_TYPE_CLASS_BOOLEAN:
      {
        guint8 byte = !!va_arg (*app, gboolean);
        return g_variant_new_small (signature, &byte, 1);
      }

    case G_VARIANT_TYPE_CLASS_BYTE:
      {
        guint8 byte = va_arg (*app, guint);
        return g_variant_new_small (signature, &byte, 1);
      }

    case G_VARIANT_TYPE_CLASS_INT16:
    case G_VARIANT_TYPE_CLASS_UINT16:
      {
        guint16 integer_16 = va_arg (*app, guint);
        return g_variant_new_small (signature, &integer_16, 2);
      }

    case G_VARIANT_TYPE_CLASS_INT32:
    case G_VARIANT_TYPE_CLASS_UINT32:
      {
        guint32 integer_32 = va_arg (*app, guint);
        return g_variant_new_small (signature, &integer_32, 4);
      }

    case G_VARIANT_TYPE_CLASS_INT64:
    case G_VARIANT_TYPE_CLASS_UINT64:
      {
        guint64 integer_64 = va_arg (*app, guint64);
        return g_variant_new_small (signature, &integer_64, 8);
      }

    case G_VARIANT_TYPE_CLASS_DOUBLE:
      {
        double floating = va_arg (*app, double);
        return g_variant_new_small (signature, &floating, 8);
      }

    case G_VARIANT_TYPE_CLASS_STRING:
      return g_variant_new_string (va_arg (*app, const char *));

    case G_VARIANT_TYPE_CLASS_OBJECT_PATH:
      return g_variant_new_object_path (va_arg (*app, const char *));

    case G_VARIANT_TYPE_CLASS_SIGNATURE:
      return g_variant_new_signature (va_arg (*app, const char *));

    case G_VARIANT_TYPE_CLASS_ANY:
      return va_arg (*app, GVariant *);

    case G_VARIANT_TYPE_CLASS_VARIANT:
      return g_variant_new_variant (va_arg (*app, GVariant *));

    case G_VARIANT_TYPE_CLASS_ARRAY:
      {
        GSVHelper *helper;
        GSignature elemsig;
        GVariant **children;
        gboolean trusted;
        int n_children;
        int i;

        n_children = va_arg (*app, int);
        g_assert_cmpint (n_children, >=, 0);

        elemsig = g_signature_element (signature);
        children = g_slice_alloc (sizeof (GVariant *) * n_children);

        trusted = TRUE;
        for (i = 0; i < n_children; i++)
          {
            children[i] = g_variant_valist_new (elemsig, app);
            trusted &= g_variant_is_normalised (children[i]);
          }

        if (g_signature_concrete (signature))
          helper = g_svhelper_get (signature);
        else
          {
            GSignature array_sig;

            if (n_children == 0)
              g_error ("g_variant_new error: non-concrete type given for "
                       "array and unable to infer type from an array "
                       "containing zero elements");

            elemsig = g_variant_get_signature (children[0]);
            for (i = 1; i < n_children; i++)
              if (!g_variant_matches (children[i], elemsig))
                g_error ("g_variant_new error: arrays must contain elements "
                         "with the same signature, but element %d has a "
                         "signature different than %s.", i,
                         i == 1 ? "element 0" : "the elements before it");

            array_sig = g_signature_arrayify (elemsig);
            helper = g_svhelper_get (array_sig);
            g_signature_free (array_sig);
          }

        return g_variant_new_tree (helper, children, n_children, trusted);
      }

    case G_VARIANT_TYPE_CLASS_STRUCT:
      {
        GSVHelper *helper;
        GSignature itemsig;
        GVariant **children;
        gboolean trusted;
        gsize n_children;
        int i;

        n_children = g_signature_items (signature);
        children = g_slice_alloc (sizeof (GVariant *) * n_children);
        itemsig = g_signature_first (signature);

        trusted = TRUE;
        for (i = 0; i < n_children; i++)
          {
            children[i] = g_variant_valist_new (itemsig, app);
            trusted &= g_variant_is_normalised (children[i]);
            itemsig = g_signature_next (itemsig);
          }

        g_assert (itemsig == NULL);

        if (g_signature_concrete (signature))
          helper = g_svhelper_get (signature);
        else
          {
            GSignature *signatures;
            GSignature struct_sig;

            signatures = g_alloca (sizeof (GSignature) * i);
            for (i = 0; i < n_children; i++)
              signatures[i] = g_variant_get_signature (children[i]);

            struct_sig = g_signature_structify (signatures,  n_children);
            helper = g_svhelper_get (struct_sig);
            g_signature_free (struct_sig);
          }

        return g_variant_new_tree (helper, children, n_children, trusted);
      }

    case G_VARIANT_TYPE_CLASS_DICT_ENTRY:
      {
        GSVHelper *helper;
        GVariant **children;

        children = g_slice_alloc (sizeof (GVariant *) * 2);
        children[0] = g_variant_valist_new (g_signature_key (signature), app);
        children[1] = g_variant_valist_new (g_signature_value (signature), app);

        if (g_signature_concrete (signature))
          helper = g_svhelper_get (signature);
        else
          {
            GSignature key_sig, val_sig, entry_sig;

            key_sig = g_variant_get_signature (children[0]);
            val_sig = g_variant_get_signature (children[1]);
            entry_sig = g_signature_dictify (key_sig, val_sig);
            helper = g_svhelper_get (entry_sig);
            g_signature_free (entry_sig);
          }

        return g_variant_new_tree (helper, children, 2,
                                   g_variant_is_normalised (children[0]) &&
                                   g_variant_is_normalised (children[1]));
      }

    default:
      g_error ("valist_new unhandled: %c", g_signature_type (signature));
  }
}

#undef va_ref
#ifdef G_VA_COPY_AS_ARRAY
#define va_ref(x) ((va_list *) x)
#else
#define va_ref(x) (&(x))
#endif

void
g_variant_vvget (GVariant   *value,
                 gboolean    free,
                 GSignature  signature,
                 va_list    *app)
{
  g_assert (g_variant_matches (value, signature));

  g_variant_flatten (value);
  g_variant_valist_get (value, free, signature, app);
}

void
g_variant_vget (GVariant   *value,
                gboolean    free,
                GSignature  signature,
                va_list     ap)
{
  g_assert (g_variant_matches (value, signature));

  g_variant_flatten (value);
  g_variant_valist_get (value, free, signature, va_ref (ap));
}

void
g_variant_get_full (GVariant   *value,
                    gboolean    free,
                    GSignature  signature,
                    ...)
{
  va_list ap;

  g_assert (g_variant_matches (value, signature));

  g_variant_flatten (value);
  va_start (ap, signature);
  g_variant_valist_get (value, free, signature, &ap);
  va_end (ap);
}

/**
 * g_variant_get:
 * @value: a #GVariant
 * @signature_string: a #GSignature string
 * @...: position paramaters as per
 *   @signature_string
 *
 * Deconstructs a #GVariant.
 *
 * This function does the reverse job of
 * g_varient_new(); think of it as an analogue to
 * sscanf().
 *
 * @signature_string must be a valid #GSignature
 * string.  @value must match the string.  If you
 * are unsure if @value is a match, check first
 * with g_variant_matches ().
 *
 * The signature is scanned according to the same
 * rules as g_variant_new() except that instead of
 * expecting the paramaters to have the equivalent
 * C type of the encountered character, the
 * parameters are expected to be pointers to
 * variables of the equivalent type.  As with
 * sscanf(), the variables at the end of these
 * pointers are used to store the values resulting
 * from the deconstruction.  If a %NULL pointer is
 * given then that variable is skipped.  As with
 * g_variant_new() arrays are handled differently;
 * see below.
 *
 * The caller owns a reference to any #GVariant
 * values that are returned.  The caller is
 * responsible for calling g_free() on any string
 * values (including object paths and signatures)
 * that are returned.
 *
 * @value is not destroyed or unreffed.
 *
 * As a clatifying example:
 * <programlisting>
 * g_variant_get (value, "*", &value2);
 * </programlisting>
 *
 * is exactly equivalent to:
 * <programlisting>
 * value2 = g_variant_ref (value);
 * </programlisting>
 *
 * Another simple example is exactly equivalent to
 * g_variant_get_int32:
 * <programlisting>
 * gint32 size;
 *
 * g_variant_get (value, "i", &size);
 * </programlisting>
 *
 * The following example is more useful.  It
 * deconstructs the 'value' constructed in the
 * example under g_variant_new():
 * <programlisting>
 * int width, height;
 * GVariant *variant;
 * char *title;
 *
 * g_variant_get (value, "(s(ii)v)", &title, &width, &height, &variant);
 * ... do something useful ...
 * g_variant_unref (variant);
 * g_free (title);
 * </programlisting>
 *
 * When an 'a' is encountered in the signature,
 * the type of the array is entirely ignored
 * (except that, if given, it must match the
 * value).  A #GVariantIter is expected which is
 * initialised with the array.
 *
 * The following example deconstructs the 'value'
 * constructed in the array example for
 * g_variant_new().  It uses a %NULL pointer to
 * ignores the 'outside of the array' string:
 * <programlisting>
 * GVariantIter iter;
 * char *name;
 * gint32 number;
 *
 * g_variant_get (value, "(a*s)", iter, NULL);
 * while (g_variant_iterate (iter, "{si}", &name, &number))
 *   printf ("  '%s' -> %d\n", name, number);
 * </programlisting>
 **/
void
g_variant_get (GVariant   *value,
               const char *signature_string,
               ...)
{
  GSignature signature;
  va_list ap;

  signature = g_signature (signature_string);
  g_assert (g_variant_matches (value, signature));

  g_variant_flatten (value);
  va_start (ap, signature_string);
  g_variant_valist_get (value, FALSE, signature, &ap);
  va_end (ap);
}

GVariant *
g_variant_vvnew (GSignature  signature,
                 va_list    *app)
{
  GVariant *value;

  value = g_variant_valist_new (signature, app);
  g_variant_flatten (value);

  return g_variant_ensure_floating (value);
}

GVariant *
g_variant_vnew (GSignature signature,
                va_list    ap)
{
  GVariant *value;

  value = g_variant_valist_new (signature, &ap);
  g_variant_flatten (value);

  return g_variant_ensure_floating (value);
}

GVariant *
g_variant_new_full (GSignature signature,
                    ...)
{
  GVariant *value;
  va_list ap;

  va_start (ap, signature);
  value = g_variant_valist_new (signature, &ap);
  va_end (ap);

  g_variant_flatten (value);

  return g_variant_ensure_floating (value);
}

/**
 * qg_variant_new:
 * @signature_string: a #GSignature string
 * @...: position paramaters as per
 *   @signature_string
 * @returns: a new #GVariant
 *
 * Constructs a #GVariant.
 *
 * Think of this function as an analogue of
 * g_strdup_printf().  It creates a
 * freshly-allocated #GVariant instance from the
 * pattern given by @signature_string and a
 * corresponding number of positional parameters.
 *
 * @signature_string must be a valid signature
 * string (as per #GSignature).
 *
 * Any brackets in the signature string are used
 * to represent structure and do not correspond to
 * any positional parameters.  Every other
 * character as encountered from left to right
 * expects a single positional parameter (with the
 * exception of 'a'; see below).
 *
 * The type of the expected parameter for a given
 * character is the equivalent C type of a
 * #GVariant with that character as its signature.
 * In the case of a '*' appearing in the signature
 * string, a pointer to a #GVariant is expected,
 * which is used directly as the value for that
 * position.  Any #GVariant that is passed in this
 * way (and also those expected by 'v' characters)
 * has the caller's reference count assumed by
 * g_variant_new().
 *
 * As a clarifying example, the following call
 * does absolutely nothing (assuming 'value' is a
 * valid #GVariant instance):
 * <programlisting>
 * value = g_variant_new ("*", value);
 * </programlisting>
 *
 * Another simple example is equivlanet to
 * g_variant_new_int32:
 * <programlisting>
 * value = g_variant_new ("i", 800);
 * </programlisting>
 *
 * The following is slightly more interesting:
 * <programlisting>
 * value = g_variant_new ("(s(ii)v)", "Hello World", 800, 600
 *                        g_variant_new_boolean (TRUE));
 * </programlisting>
 *
 * Arrays are handled differently.  In the case
 * that an 'a' character is encountered then an
 * integer is first read, followed by that many
 * instances of the element type for the array.
 *
 * For example:
 * <programlisting>
 * value = g_variant_new ("(a{si}s)",
 *                        3,
 *                          "zero", 0,
 *                          "one",  1,
 *                          "two",  2,
 *                        "outside of the array");
 * </programlisting>
 *
 * If you would like to construct an array less
 * directly then use the '*' character to capture
 * a #GVariant parameter.  The following example
 * produces exactly the same value as the one
 * before:
 *
 * <programlisting>
 * array = g_variant_new ("a{si}", 3, "zero", 0, "one", 1, "two",  2);
 * value = g_variant_new ("(*s)", array, "outside of the array");
 * </programlisting>
 *
 * (note that the caller's reference to 'array' is
 * consumed by the second call)
 **/
GVariant *
g_variant_new (const char *signature_string,
               ...)
{
  GSignature signature;
  GVariant *value;
  va_list ap;

  signature = g_signature (signature_string);

  va_start (ap, signature_string);
  value = g_variant_valist_new (signature, &ap);
  va_end (ap);

  g_variant_flatten (value);

  return g_variant_ensure_floating (value);
}

/**
 * g_variant_iterate:
 * @iter: a #GVariantIter
 * @signature_string: a #GSignature string
 * @returns: %TRUE if a child was fetched or
 *   %FALSE if no children remain.
 *
 * Retreives the next child value from @iter and
 * deconstructs it according to @signature_string.
 *
 * This call is essentially equivalent to
 * g_variant_iter_next() and g_variant_get().  On
 * all but the first access to the iterator the
 * given pointers are freed, if appropriate.
 *
 * It might be used as follows:
 *
 * <programlisting>
 * {
 *   GVariantIter iter;
 *   char *key, *value;
 *   ...
 *
 *   while (g_variant_iterate (iter, "{ss}", &key, &value))
 *     printf ("dict{%s} = %s\n", key, value);
 * }
 * </programlisting>
 *
 * Note that on each time through the loop 'key'
 * and 'value' are newly allocated strings.  They
 * do not need to be freed, however, since the
 * next call to g_variant_iterate will free them.
 *
 * Before the first iteration of the loop, the
 * pointers are not expected to be initialised to
 * any particular value.  After the last iteration
 * the pointers will be set to %NULL.
 *
 * If you wish to 'steal' the newly allocated
 * strings for yourself then you must set the
 * pointers to %NULL before the next call to
 * g_variant_iterate() to prevent them from being
 * freed.
 **/
gboolean
g_variant_iterate (GVariantIter *iter,
                   const gchar  *format_string,
                   ...)
{
  GVariant *value;
  va_list ap;

  value = g_variant_iter_next (iter);

  if (value == NULL)
    return FALSE;

  va_start (ap, format_string);
  g_variant_vget (value, format_string, ap);
  va_end (ap);

  g_variant_unref (value);

  return TRUE;
}


void
g_variant_builder_add (GVariantBuilder *builder,
                       const gchar     *format_string,
                       ...)
{
  GVariant *variant;
  va_list ap;

  va_start (ap, format_string);
  variant = g_variant_vnew (format_string, ap);
  va_end (ap);

  g_variant_builder_add_value (builder, variant);
}

<|MERGE_RESOLUTION|>--- conflicted
+++ resolved
@@ -10,9 +10,9 @@
 
 #include "gvariant-private.h"
 
-<<<<<<< HEAD
-
-
+#include <glib/gtestutils.h>
+#include <glib/gmessages.h>
+#include <string.h>
 
 /**
  * g_variant_new:
@@ -151,23 +151,8 @@
  * be extended in the future.
  **/
 
-
-
-
-
-static void
-g_variant_valist_free (GVariant     *value,
-                       gboolean      free,
-                       const gchar **format_string,
-                       va_list      *app)
-=======
-#include <glib/gtestutils.h>
-#include <glib/gmessages.h>
-#include <string.h>
-
 gboolean
 g_variant_format_string_scan (const gchar **format_string)
->>>>>>> 307f1908
 {
   switch (*(*format_string)++)
   {
